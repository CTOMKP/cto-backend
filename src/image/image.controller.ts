import {
  Controller,
  Post,
  Get,
  Delete,
  Put,
  Param,
  Body,
  Res,
  HttpStatus,
  HttpException,
  UseGuards,
  Req,
} from '@nestjs/common';
import { Response } from 'express';
import { ImageService } from './image.service';
import { ImageMetadata } from './types';
import { JwtAuthGuard } from '../auth/guards/jwt-auth.guard';
import { IsIn, IsNotEmpty, IsOptional, IsString, IsNumber } from 'class-validator';
import { ApiBearerAuth } from '@nestjs/swagger';

class PresignUploadDto {
  @IsNotEmpty()
  @IsIn(['generic', 'profile', 'banner', 'meme'])
  type: 'generic' | 'profile' | 'banner' | 'meme';

  @IsNotEmpty()
  @IsString()
  filename: string;

  @IsNotEmpty()
  @IsString()
  mimeType: string;

  @IsOptional()
  @IsString()
  userId?: string;

  @IsOptional()
  @IsString()
  projectId?: string;

  @IsOptional()
  @IsNumber()
  putTtlSeconds?: number; // optional

  @IsOptional()
  @IsNumber()
  getTtlSeconds?: number; // optional

  // Note: frontend may send 'size'; whitelist it to avoid forbidNonWhitelisted errors
  @IsOptional()
  @IsNumber()
  size?: number;
}

class EditImageDto {
  @IsOptional()
  @IsString()
  filename?: string;

  @IsOptional()
  @IsString()
  description?: string;

  @IsOptional()
  @IsString()
  category?: string;
}
<<<<<<< HEAD

class BulkImportDto {
  @IsNotEmpty()
  images: any[];
}
=======
>>>>>>> f1ac538e

@Controller('images')
export class ImageController {
  constructor(private readonly imageService: ImageService) {}

  // Generate presigned PUT for direct-to-S3 uploads
  @ApiBearerAuth('JWT-auth')
  @UseGuards(JwtAuthGuard)
  @Post('presign')
  async presign(@Body() dto: PresignUploadDto, @Req() req: any) {
    // userId is taken from JWT, not from client, to comply with bucket policy
    const userId = req?.user?.userId?.toString();
    if (!dto?.type || !dto?.filename || !dto?.mimeType) {
      throw new HttpException('type, filename, and mimeType are required', HttpStatus.BAD_REQUEST);
    }
    return this.imageService.createPresignedUpload(dto.type, {
      userId,
      filename: dto.filename,
      mimeType: dto.mimeType,
      putTtlSeconds: dto.putTtlSeconds,
      getTtlSeconds: dto.getTtlSeconds,
    });
  }

  // Short-lived read redirect — supports keys with slashes via wildcard
<<<<<<< HEAD
  @Get('view/*')
  async viewImage(@Param('0') key: string, @Res() res: Response): Promise<void> {
    try {
      // Normalize key (replace commas with slashes for legacy support)
      const normalizedKey = key.replace(/,/g, '/');
      
      // Get a fresh short-lived presigned GET URL
      const presignedUrl = await this.imageService.getPresignedViewUrl(normalizedKey);
      
      // Redirect to S3
      res.redirect(presignedUrl);
=======
  @Get('view/*key')
  async viewImage(@Param('key') key: string, @Res() res: Response): Promise<void> {
    try {
      // Accept legacy comma-separated keys like "user-uploads,4,generic,foo.jpg"
      const normalizedKey = String(key).replace(/^user-uploads[,\/]/, 'user-uploads/').replace(/,/g, '/');
      
      // First try to get a direct public URL if the key starts with 'assets/'
      if (normalizedKey.startsWith('assets/')) {
        const publicUrl = this.imageService.getPublicAssetUrl(normalizedKey);
        return res.set({ 'Cache-Control': 'public, max-age=86400' }).redirect(publicUrl);
      }
      
      // For user uploads, use a presigned URL with extended expiration
      await this.imageService.getImage(normalizedKey); // ensure metadata exists or seed fallback
      const url = await this.imageService.getPresignedViewUrl(normalizedKey, 86400); // 24 hour expiration
      res.set({ 'Cache-Control': 'no-store' }).redirect(url);
>>>>>>> f1ac538e
    } catch (error) {
      console.error('Image view error:', error);
      res.status(HttpStatus.NOT_FOUND).json({ message: 'Image not found' });
    }
  }

<<<<<<< HEAD
  /**
   * Download image with proper headers
   * GET /images/:id/download
   * Public endpoint - no auth required for memes
   */
  @Get(':id/download')
  async downloadImage(@Param('id') id: string, @Res() res: Response): Promise<void> {
    try {
      // Decode URL-encoded ID
      const decodedId = decodeURIComponent(id);
      
      // Get metadata
      const metadata = await this.imageService.getImage(decodedId);
      
      // Get presigned download URL with proper Content-Disposition
      const filename = metadata.filename || metadata.originalName || 'download';
      const downloadUrl = await this.imageService.getPresignedDownloadUrl(decodedId, filename, 300);
      
      // Redirect to S3 presigned URL (includes Content-Disposition in query params)
      res.redirect(downloadUrl);
=======
  // Download redirect with content-disposition hint
  @Get('download/*key')
  async downloadImage(@Param('key') key: string, @Res() res: Response): Promise<void> {
    try {
      // Normalize key format
      const normalizedKey = String(key).replace(/^user-uploads[,\/]/, 'user-uploads/').replace(/,/g, '/');
      
      // Use extended expiration for presigned URL
      const url = await this.imageService.getPresignedViewUrl(normalizedKey, 86400);
      res.set({
        'Cache-Control': 'no-store',
        'Content-Disposition': `attachment; filename="${encodeURIComponent(normalizedKey.split('/').pop() || 'download')}"`,
      }).redirect(url);
>>>>>>> f1ac538e
    } catch (error) {
      console.error('Image download error:', error);
      res.status(HttpStatus.NOT_FOUND).json({ message: 'Image not found' });
    }
  }

<<<<<<< HEAD
  /**
   * Get image metadata by ID
   * GET /images/:id
   */
  @Get(':id')
  async getImage(@Param('id') id: string): Promise<ImageMetadata> {
    return this.imageService.getImage(id);
  }

  /**
   * List all images
   * GET /images
   */
=======
  // List images from cache/redis (metadata only)
>>>>>>> f1ac538e
  @Get()
  async listImages(): Promise<ImageMetadata[]> {
    return this.imageService.listImages();
  }

<<<<<<< HEAD
  /**
   * Delete image from S3
   * DELETE /images/:id
   */
  @UseGuards(JwtAuthGuard)
  @Delete(':id')
  async deleteImage(@Param('id') id: string): Promise<{ message: string; success: boolean }> {
    // Decode URL-encoded ID (handles slashes like memes/filename.jpg)
    const decodedId = decodeURIComponent(id);
    const success = await this.imageService.deleteImage(decodedId);
    return {
      message: success ? 'Image deleted successfully' : 'Failed to delete image',
      success,
    };
=======
  // Delete by storage key
  @UseGuards(JwtAuthGuard)
  @Delete('/*key')
  async deleteImage(@Param('key') key: string): Promise<{ success: boolean }> {
    const success = await this.imageService.deleteImage(key);
    return { success };
>>>>>>> f1ac538e
  }

  // Edit metadata only (does not rename underlying object)
  @UseGuards(JwtAuthGuard)
  @Put(':id')
  async editImage(
    @Param('id') id: string,
    @Body() editImageDto: EditImageDto
  ): Promise<ImageMetadata> {
    // Decode URL-encoded ID
    const decodedId = decodeURIComponent(id);
    return this.imageService.editImageMetadata(decodedId, editImageDto);
  }
<<<<<<< HEAD

  /**
   * Bulk import metadata for migrated images
   * POST /images/bulk-import
   */
  @UseGuards(JwtAuthGuard)
  @Post('bulk-import')
  async bulkImport(@Body() bulkImportDto: BulkImportDto): Promise<{ message: string; imported: number; skipped: number }> {
    if (!bulkImportDto.images || !Array.isArray(bulkImportDto.images)) {
      throw new HttpException('Invalid request: images array required', HttpStatus.BAD_REQUEST);
    }

    const result = await this.imageService.bulkImportMetadata(bulkImportDto.images);
    
    return {
      message: `Successfully imported ${result.imported} images (${result.skipped} skipped)`,
      imported: result.imported,
      skipped: result.skipped,
    };
  }
}
=======
}
>>>>>>> f1ac538e
<|MERGE_RESOLUTION|>--- conflicted
+++ resolved
@@ -67,14 +67,6 @@
   @IsString()
   category?: string;
 }
-<<<<<<< HEAD
-
-class BulkImportDto {
-  @IsNotEmpty()
-  images: any[];
-}
-=======
->>>>>>> f1ac538e
 
 @Controller('images')
 export class ImageController {
@@ -100,19 +92,6 @@
   }
 
   // Short-lived read redirect — supports keys with slashes via wildcard
-<<<<<<< HEAD
-  @Get('view/*')
-  async viewImage(@Param('0') key: string, @Res() res: Response): Promise<void> {
-    try {
-      // Normalize key (replace commas with slashes for legacy support)
-      const normalizedKey = key.replace(/,/g, '/');
-      
-      // Get a fresh short-lived presigned GET URL
-      const presignedUrl = await this.imageService.getPresignedViewUrl(normalizedKey);
-      
-      // Redirect to S3
-      res.redirect(presignedUrl);
-=======
   @Get('view/*key')
   async viewImage(@Param('key') key: string, @Res() res: Response): Promise<void> {
     try {
@@ -129,35 +108,12 @@
       await this.imageService.getImage(normalizedKey); // ensure metadata exists or seed fallback
       const url = await this.imageService.getPresignedViewUrl(normalizedKey, 86400); // 24 hour expiration
       res.set({ 'Cache-Control': 'no-store' }).redirect(url);
->>>>>>> f1ac538e
     } catch (error) {
       console.error('Image view error:', error);
       res.status(HttpStatus.NOT_FOUND).json({ message: 'Image not found' });
     }
   }
 
-<<<<<<< HEAD
-  /**
-   * Download image with proper headers
-   * GET /images/:id/download
-   * Public endpoint - no auth required for memes
-   */
-  @Get(':id/download')
-  async downloadImage(@Param('id') id: string, @Res() res: Response): Promise<void> {
-    try {
-      // Decode URL-encoded ID
-      const decodedId = decodeURIComponent(id);
-      
-      // Get metadata
-      const metadata = await this.imageService.getImage(decodedId);
-      
-      // Get presigned download URL with proper Content-Disposition
-      const filename = metadata.filename || metadata.originalName || 'download';
-      const downloadUrl = await this.imageService.getPresignedDownloadUrl(decodedId, filename, 300);
-      
-      // Redirect to S3 presigned URL (includes Content-Disposition in query params)
-      res.redirect(downloadUrl);
-=======
   // Download redirect with content-disposition hint
   @Get('download/*key')
   async downloadImage(@Param('key') key: string, @Res() res: Response): Promise<void> {
@@ -171,58 +127,24 @@
         'Cache-Control': 'no-store',
         'Content-Disposition': `attachment; filename="${encodeURIComponent(normalizedKey.split('/').pop() || 'download')}"`,
       }).redirect(url);
->>>>>>> f1ac538e
     } catch (error) {
       console.error('Image download error:', error);
       res.status(HttpStatus.NOT_FOUND).json({ message: 'Image not found' });
     }
   }
 
-<<<<<<< HEAD
-  /**
-   * Get image metadata by ID
-   * GET /images/:id
-   */
-  @Get(':id')
-  async getImage(@Param('id') id: string): Promise<ImageMetadata> {
-    return this.imageService.getImage(id);
-  }
-
-  /**
-   * List all images
-   * GET /images
-   */
-=======
   // List images from cache/redis (metadata only)
->>>>>>> f1ac538e
   @Get()
   async listImages(): Promise<ImageMetadata[]> {
     return this.imageService.listImages();
   }
 
-<<<<<<< HEAD
-  /**
-   * Delete image from S3
-   * DELETE /images/:id
-   */
-  @UseGuards(JwtAuthGuard)
-  @Delete(':id')
-  async deleteImage(@Param('id') id: string): Promise<{ message: string; success: boolean }> {
-    // Decode URL-encoded ID (handles slashes like memes/filename.jpg)
-    const decodedId = decodeURIComponent(id);
-    const success = await this.imageService.deleteImage(decodedId);
-    return {
-      message: success ? 'Image deleted successfully' : 'Failed to delete image',
-      success,
-    };
-=======
   // Delete by storage key
   @UseGuards(JwtAuthGuard)
   @Delete('/*key')
   async deleteImage(@Param('key') key: string): Promise<{ success: boolean }> {
     const success = await this.imageService.deleteImage(key);
     return { success };
->>>>>>> f1ac538e
   }
 
   // Edit metadata only (does not rename underlying object)
@@ -232,32 +154,6 @@
     @Param('id') id: string,
     @Body() editImageDto: EditImageDto
   ): Promise<ImageMetadata> {
-    // Decode URL-encoded ID
-    const decodedId = decodeURIComponent(id);
-    return this.imageService.editImageMetadata(decodedId, editImageDto);
+    return this.imageService.editImageMetadata(id, editImageDto);
   }
-<<<<<<< HEAD
-
-  /**
-   * Bulk import metadata for migrated images
-   * POST /images/bulk-import
-   */
-  @UseGuards(JwtAuthGuard)
-  @Post('bulk-import')
-  async bulkImport(@Body() bulkImportDto: BulkImportDto): Promise<{ message: string; imported: number; skipped: number }> {
-    if (!bulkImportDto.images || !Array.isArray(bulkImportDto.images)) {
-      throw new HttpException('Invalid request: images array required', HttpStatus.BAD_REQUEST);
-    }
-
-    const result = await this.imageService.bulkImportMetadata(bulkImportDto.images);
-    
-    return {
-      message: `Successfully imported ${result.imported} images (${result.skipped} skipped)`,
-      imported: result.imported,
-      skipped: result.skipped,
-    };
-  }
-}
-=======
-}
->>>>>>> f1ac538e
+}